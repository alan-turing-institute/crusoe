use enum_dispatch::enum_dispatch;
use rand::SeedableRng;
use rand::rngs::StdRng;
use serde::{Deserialize, Serialize};

use crate::actions::{Action, ActionFlattened};
use crate::goods::{Good, GoodsUnit, PartialGoodsUnit, Productivity};
use crate::learning::agent_state::DiscrRep;
use crate::learning::reward::Reward;
use crate::learning::learning_agent::LearningAgent;
use crate::stock::Stock;
use crate::{Model, NEGATIVE_REWARD, POSITIVE_REWARD, UInt};

#[enum_dispatch]
pub trait Agent {
    fn get_id(&self) -> u64;
    fn get_name(&self) -> &str;
    /// The stock of goods currently held by the agent.
    fn stock(&self) -> &Stock;
    /// The marginal productivity of the agent, given their current stock.
    fn stock_mut(&mut self) -> &mut Stock;
    fn set_stock(&mut self, stock: Stock);
    fn acquire(&mut self, goods_unit: GoodsUnit, quantity: UInt);
    fn acquire_partial(&mut self, partial_goods_unit: PartialGoodsUnit);
    fn get_partial(&self, good: Good) -> Option<PartialGoodsUnit>;
    /// Returns the number of units of the good produced per day,
    /// given the agent's existing stock.
    fn productivity(&self, good: Good) -> Productivity {
        // TODO: make configurable.
        // Note: can modify default productivity for different agents (for specialisation).
        good.default_productivity(&self.stock())
    }
    // fn productivity(&self, good: Good) -> (UInt, bool);
    /// The agent's choice of action in the next time step.
    fn choose_action(&mut self) -> Action;
    /// The agent's choice of action in the next time step.
    fn choose_action_with_model(&mut self, model: &Model) -> Action;
    /// Consume nutritional units for one time step and return false if insufficient were unavailable.
    fn consume(&mut self, nutritional_units: UInt) -> bool {
        let consumables = self.stock().next_consumables();
        if consumables.is_empty() {
            // println!("DEBUG: consume - no consumables available");
            return false;
        }

        let mut outstanding_nutritional_units = nutritional_units;
        let mut stock_change: Vec<_> = vec![];
        for (good, qty) in consumables {
            if *qty > outstanding_nutritional_units {
                stock_change.push((good.clone(), outstanding_nutritional_units));
                outstanding_nutritional_units = 0;
                break;
            } else {
                stock_change.push((good.clone(), *qty));
                outstanding_nutritional_units -= *qty;
            }
        }
        // Update stock
        for (good, qty) in stock_change {
            self.stock_mut().remove(&good, qty);
        }
        // Returns false if the agent dies from lack of nutrients
        if outstanding_nutritional_units > 0 {
            return false;
        }
        true
    }

    /// Get the complete history of agent actions.
    fn action_history(&self) -> &[Action];
    /// Get the complete history of agent stocks.
    fn stock_history(&self) -> &[Stock];
    /// Get the reward history.
    fn reward_history(&self) -> &[Reward];
    /// Get the complete history of agent actions.
    fn action_history_mut(&mut self) -> &mut Vec<Action>;
    /// Get the complete history of agent stocks.
    fn stock_history_mut(&mut self) -> &mut Vec<Stock>;
    /// Get the reward history.
    fn reward_history_mut(&mut self) -> &mut Vec<Reward>;
    /// Return true if the agent is still alive.
    fn update_stock_history(&mut self, stock: &Stock) {
        self.stock_history_mut().push(stock.clone());
    }
    fn update_reward_history(&mut self, action: Action, is_alive: bool) {
        let reward = match (action, is_alive) {
            (Action::ProduceGood(_), true) => Reward::new(0),
            (Action::Leisure, true) => Reward::new(POSITIVE_REWARD),
            (_, false) => Reward::new(NEGATIVE_REWARD),
        };
        self.reward_history_mut().push(reward);
    }
    fn is_alive(&self) -> bool;
    fn set_liveness(&mut self, value: bool);
    /// Execture the given action.
    // fn act(&mut self, action: Action);
    fn act(&mut self, action: Action) {
        match action {
            Action::ProduceGood(good) => {
                let productivity = self.productivity(good);
                match productivity {
                    Productivity::Immediate(qty) => self.acquire(GoodsUnit::new(&good), qty),
                    Productivity::Delayed(_) => {
                        if let Some(mut partial_good) = self.get_partial(good) {
                            // If a partial good already exists, do the next step of production.
                            partial_good.increment_production();
                        } else {
                            // Otherwise create a new partial good.
                            self.acquire_partial(PartialGoodsUnit::new(&good).expect(
                                "Delayed productivity implies multiple timesteps to produce.",
                            ))
                        }
                    }
                    Productivity::None => {} // Wasted action.
                }
            }
            Action::Leisure => (),
        }
    }
    /// Step the agent forward by one time step.
    // fn step_forward(&mut self);
    fn step_forward(&mut self, action: Option<Action>) {
        // Select action if not given.
        let action = match action {
            Some(a) => a,
            None => self.choose_action(),
        };
        // Perform action, which updates the agent's stock
        self.act(action);
        // Consume stock, which updates whether the agent is alive
        // TODO: make required nutritional_units per time unit configurable.
        let is_alive = self.consume(1);
        // TODO: removed set_liveness for now
        // self.set_liveness(is_alive);
        // Degrade the agent's stock.
        // self.stock_history.push(self.stock.clone());
        // self.append_to_stock_history(self.stock().clone());
        self.update_stock_history(&self.stock().clone());
        self.update_reward_history(action, is_alive);
        // self.stock = self.stock.step_forward(action);
        self.set_stock(self.stock().step_forward(action));
    }
}

#[derive(Debug, Clone, PartialEq, Eq, Serialize, Deserialize)]
pub struct CrusoeAgent {
    pub id: u64,
    pub stock: Stock,
    pub is_alive: bool,
    pub action_history: Vec<Action>,
    stock_history: Vec<Stock>,
    pub reward_history: Vec<Reward>,
}

impl CrusoeAgent {
    pub fn new(id: u64) -> Self {
        CrusoeAgent {
            id,
            stock: Stock::default(),
            is_alive: true,
            action_history: vec![],
            stock_history: vec![],
            reward_history: vec![],
        }
    }
}

impl Agent for CrusoeAgent {
    fn get_id(&self) -> u64 {
        self.id
    }

    fn get_name(&self) -> &str {
        "Crusoe"
    }

    fn stock(&self) -> &Stock {
        &self.stock
    }

    fn stock_mut(&mut self) -> &mut Stock {
        &mut self.stock
    }

    fn set_stock(&mut self, stock: Stock) {
        self.stock = stock;
    }

    // // TODO: Some capital goods take multiple time units to produce.
    // /// Returns the number of units of the good produced per day, given the
    // /// agent's existing stock. The boolean flag indicates whether the
    // /// integer in the first slot should be interpreted as a fraction.
    // /// e.g. (5, false) indicates  5 units can be produced in one day,
    // /// while (5, true) indicates that a single unit takes 5 days to produce.
    // fn productivity(&self, good: Good) -> Productivity {
    //     // TODO: make configurable.
    //     // TODO: can modify default productivity for different agents (for specialisation).
    //     good.default_productivity(&self.stock)
    // }

    // TODO: consider moving teh action_history update into act method, so
    // self can be immutable here.
    fn choose_action(&mut self) -> Action {
        // let action = Action::random_weighted(&mut StdRng::from_os_rng(), 0.5);
        let action = Action::random(&mut StdRng::from_os_rng());
        // let action = Action::random(&mut StdRng::seed_from_u64(self.id));
        self.action_history.push(action);
        action
    }

    // TODO: consider moving teh action_history update into act method, so
    // self can be immutable here.
    fn choose_action_with_model(&mut self, model: &Model) -> Action {
        let action =
            model.sample_action_by_id(0, &self.stock.representation(), &mut StdRng::from_os_rng());
        self.action_history.push(action.into());
        action.into()
    }

    fn action_history(&self) -> &[Action] {
        &self.action_history
    }
    fn stock_history(&self) -> &[Stock] {
        &self.stock_history
    }
    fn reward_history(&self) -> &[Reward] {
        &self.reward_history
    }
    fn action_history_mut(&mut self) -> &mut Vec<Action> {
        &mut self.action_history
    }
    fn stock_history_mut(&mut self) -> &mut Vec<Stock> {
        &mut self.stock_history
    }
    fn reward_history_mut(&mut self) -> &mut Vec<Reward> {
        &mut self.reward_history
    }

    fn is_alive(&self) -> bool {
        self.is_alive
    }

    fn set_liveness(&mut self, value: bool) {
        self.is_alive = value;
    }

    fn acquire(&mut self, goods_unit: GoodsUnit, quantity: UInt) {
        self.stock.add(goods_unit, quantity);
    }

    fn acquire_partial(&mut self, partial_goods_unit: PartialGoodsUnit) {
        self.stock.add_partial(partial_goods_unit);
    }

    fn get_partial(&self, good: Good) -> Option<PartialGoodsUnit> {
        self.stock.get_partial(good)
    }
}

#[derive(Debug, PartialEq, Eq, Serialize, Deserialize)]
#[enum_dispatch(Agent)]
pub enum AgentType {
    Crusoe(CrusoeAgent),
    Rl(LearningAgent),
}

impl AgentType {
    pub fn action_history(&self) -> Vec<ActionFlattened> {
        match self {
<<<<<<< HEAD
            AgentType::Crusoe(agent) => agent.action_history.iter().map(|a| (*a).into()).collect(),
            AgentType::Rl(agent) => agent.action_history.iter().map(|a| (*a).into()).collect(),
=======
            AgentType::Crusoe(agent) => {
                agent.action_history().iter().map(|a| (*a).into()).collect()
            }
>>>>>>> 5f06c722
        }
    }

    pub fn reward_history(&self) -> Vec<Reward> {
        match self {
<<<<<<< HEAD
            AgentType::Crusoe(agent) => agent.reward_history().clone(),
            AgentType::Rl(agent) => agent.reward_history().clone(),
=======
            AgentType::Crusoe(agent) => agent.reward_history().to_vec(),
>>>>>>> 5f06c722
        }
    }
}

#[cfg(test)]
mod tests {
    use super::*; // Import the functions from the parent module

    #[test]
    fn test_consume() {
        let mut agent = CrusoeAgent::new(1);
        agent.stock.add(
            GoodsUnit {
                good: Good::Berries,
                remaining_lifetime: 10,
            },
            5,
        );
        agent.consume(3);
        // Expected stock after consumption is 2 units of berries
        // (three units were consumed) with remaining lifetime 10.
        let mut expected = Stock::default();
        expected.add(
            GoodsUnit {
                good: Good::Berries,
                remaining_lifetime: 10,
            },
            2,
        );
        assert_eq!(agent.stock, expected);
        agent.consume(2);
        // Expected stock after consumption of the remaining 2 units
        // of berries is empty.
        assert!(agent.stock.stock.is_empty());
    }

    #[test]
    fn test_step_forward() {
        let mut agent = CrusoeAgent::new(1);
        agent.stock.add(
            GoodsUnit {
                good: Good::Berries,
                remaining_lifetime: 10,
            },
            5,
        );
        agent.step_forward(Some(Action::Leisure));
        // Expected stock after one step forward is 4 units of berries
        // (one unit was consumed) with remaining lifetime 9.
        let mut expected = Stock::default();
        expected.add(
            GoodsUnit {
                good: Good::Berries,
                remaining_lifetime: 9,
            },
            4,
        );
        assert_eq!(agent.stock, expected);
    }
}<|MERGE_RESOLUTION|>--- conflicted
+++ resolved
@@ -6,8 +6,8 @@
 use crate::actions::{Action, ActionFlattened};
 use crate::goods::{Good, GoodsUnit, PartialGoodsUnit, Productivity};
 use crate::learning::agent_state::DiscrRep;
+use crate::learning::learning_agent::LearningAgent;
 use crate::learning::reward::Reward;
-use crate::learning::learning_agent::LearningAgent;
 use crate::stock::Stock;
 use crate::{Model, NEGATIVE_REWARD, POSITIVE_REWARD, UInt};
 
@@ -267,25 +267,17 @@
 impl AgentType {
     pub fn action_history(&self) -> Vec<ActionFlattened> {
         match self {
-<<<<<<< HEAD
-            AgentType::Crusoe(agent) => agent.action_history.iter().map(|a| (*a).into()).collect(),
-            AgentType::Rl(agent) => agent.action_history.iter().map(|a| (*a).into()).collect(),
-=======
             AgentType::Crusoe(agent) => {
                 agent.action_history().iter().map(|a| (*a).into()).collect()
             }
->>>>>>> 5f06c722
+            AgentType::Rl(agent) => agent.action_history().iter().map(|a| (*a).into()).collect(),
         }
     }
 
     pub fn reward_history(&self) -> Vec<Reward> {
         match self {
-<<<<<<< HEAD
-            AgentType::Crusoe(agent) => agent.reward_history().clone(),
-            AgentType::Rl(agent) => agent.reward_history().clone(),
-=======
             AgentType::Crusoe(agent) => agent.reward_history().to_vec(),
->>>>>>> 5f06c722
+            AgentType::Rl(agent) => agent.reward_history().to_vec(),
         }
     }
 }
