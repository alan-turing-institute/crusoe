use enum_dispatch::enum_dispatch;
use rand::SeedableRng;
use rand::rngs::StdRng;
use serde::{Deserialize, Serialize};

use crate::actions::{Action, ActionFlattened};
use crate::goods::{Good, GoodsUnit, PartialGoodsUnit, Productivity};
use crate::learning::agent_state::DiscrRep;
use crate::learning::reward::Reward;
use crate::stock::Stock;
use crate::{Model, UInt};

#[enum_dispatch]
pub trait Agent {
    fn get_id(&self) -> u64;
    fn get_name(&self) -> &str;
    /// The stock of goods currently held by the agent.
    fn stock(&self) -> &Stock;
    /// The marginal productivity of the agent, given their current stock.
    fn stock_mut(&mut self) -> &mut Stock;
    fn set_stock(&mut self, stock: Stock);
    fn acquire(&mut self, goods_unit: GoodsUnit, quantity: UInt);
    fn acquire_partial(&mut self, partial_goods_unit: PartialGoodsUnit);
    fn get_partial(&self, good: Good) -> Option<PartialGoodsUnit>;
    /// Returns the number of units of the good produced per day,
    /// given the agent's existing stock.
    fn productivity(&self, good: Good) -> Productivity {
        // TODO: make configurable.
        // Note: can modify default productivity for different agents (for specialisation).
        good.default_productivity(&self.stock())
    }
    // fn productivity(&self, good: Good) -> (UInt, bool);
    /// The agent's choice of action in the next time step.
    fn choose_action(&mut self) -> Action;
    /// The agent's choice of action in the next time step.
    fn choose_action_with_model(&mut self, model: &Model) -> Action;
    /// Consume nutritional units for one time step and return false if insufficient were unavailable.
    fn consume(&mut self, nutritional_units: UInt) -> bool {
        let consumables = self.stock().next_consumables();
        if consumables.is_empty() {
            // println!("DEBUG: consume - no consumables available");
            return false;
        }

        let mut outstanding_nutritional_units = nutritional_units;
        let mut stock_change: Vec<_> = vec![];
        for (good, qty) in consumables {
            if *qty > outstanding_nutritional_units {
                stock_change.push((good.clone(), outstanding_nutritional_units));
                outstanding_nutritional_units = 0;
                break;
            } else {
                stock_change.push((good.clone(), *qty));
                outstanding_nutritional_units -= *qty;
            }
        }
        // Update stock
        for (good, qty) in stock_change {
            self.stock_mut().remove(&good, qty);
        }
        // Returns false if the agent dies from lack of nutrients
        if outstanding_nutritional_units > 0 {
            return false;
        }
        true
    }

    /// Get the complete history of agent actions.
    fn action_history(&self) -> Vec<Action>;
    /// Get the complete history of agent stocks.
    fn stock_history(&self) -> Vec<Stock>;
    /// Get the reward history.
    fn reward_history(&self) -> Vec<Reward>;
    /// Return true if the agent is still alive.
    fn update_stock_history(&mut self);
    fn is_alive(&self) -> bool;
    fn set_liveness(&mut self, value: bool);
    /// Execture the given action.
    // fn act(&mut self, action: Action);
    fn act(&mut self, action: Action) {
        match action {
            Action::ProduceGood(good) => {
                let productivity = self.productivity(good);
                match productivity {
                    Productivity::Immediate(qty) => self.acquire(GoodsUnit::new(&good), qty),
                    Productivity::Delayed(_) => {
                        if let Some(mut partial_good) = self.get_partial(good) {
                            // If a partial good already exists, do the next step of production.
                            partial_good.increment_production();
                        } else {
                            // Otherwise create a new partial good.
                            self.acquire_partial(PartialGoodsUnit::new(&good).expect(
                                "Delayed productivity implies multiple timesteps to produce.",
                            ))
                        }
                    }
                    Productivity::None => {} // Wasted action.
                }
            }
            Action::Leisure => (),
        }
    }
    /// Step the agent forward by one time step.
    // fn step_forward(&mut self);
    fn step_forward(&mut self, action: Option<Action>) {
        // Select action if not given.
        let action = match action {
            Some(a) => a,
            None => self.choose_action(),
        };
        // Perform action, which updates the agent's stock
        self.act(action);
        // Consume stock, which updates whether the agent is alive
        // TODO: make required nutritional_units per time unit configurable.
        let is_alive = self.consume(1);
        self.set_liveness(is_alive);
        // Degrade the agent's stock.
        // self.stock_history.push(self.stock.clone());
        // self.append_to_stock_history(self.stock().clone());
        self.update_stock_history();
        // self.stock = self.stock.step_forward(action);
        self.set_stock(self.stock().step_forward(action));
    }
}

#[derive(Debug, Clone, PartialEq, Eq, Serialize, Deserialize)]
pub struct CrusoeAgent {
    pub id: u64,
    pub stock: Stock,
    pub is_alive: bool,
    pub action_history: Vec<Action>,
    stock_history: Vec<Stock>,
    pub reward_history: Vec<Reward>,
}

impl CrusoeAgent {
    pub fn new(id: u64) -> Self {
        CrusoeAgent {
            id,
            stock: Stock::default(),
            is_alive: true,
            action_history: vec![],
            stock_history: vec![],
            reward_history: vec![],
        }
    }
}

impl Agent for CrusoeAgent {
    fn get_id(&self) -> u64 {
        self.id
    }

    fn get_name(&self) -> &str {
        "Crusoe"
    }

    fn stock(&self) -> &Stock {
        &self.stock
    }

    fn stock_mut(&mut self) -> &mut Stock {
        &mut self.stock
    }

    fn set_stock(&mut self, stock: Stock) {
        self.stock = stock;
    }

    // // TODO: Some capital goods take multiple time units to produce.
    // /// Returns the number of units of the good produced per day, given the
    // /// agent's existing stock. The boolean flag indicates whether the
    // /// integer in the first slot should be interpreted as a fraction.
    // /// e.g. (5, false) indicates  5 units can be produced in one day,
    // /// while (5, true) indicates that a single unit takes 5 days to produce.
    // fn productivity(&self, good: Good) -> Productivity {
    //     // TODO: make configurable.
    //     // TODO: can modify default productivity for different agents (for specialisation).
    //     good.default_productivity(&self.stock)
    // }

    // TODO: consider moving teh action_history update into act method, so
    // self can be immutable here.
    fn choose_action(&mut self) -> Action {
        // let action = Action::random_weighted(&mut StdRng::from_os_rng(), 0.5);
        let action = Action::random(&mut StdRng::from_os_rng());
        // let action = Action::random(&mut StdRng::seed_from_u64(self.id));
        self.action_history.push(action);
        action
    }

<<<<<<< HEAD
    // TODO: consider moving teh action_history update into act method, so
    // self can be immutable here.
    fn choose_action_with_model(&mut self, model: &Model) -> Action {
        let action =
            model.sample_action_by_id(0, &self.stock.representation(), &mut StdRng::from_os_rng());
        self.action_history.push(action.into());
        action.into()
    }

    // TODO: initially 1 unit of nutrition required per time unit
    // TODO: in future, make this e.g. 3 units which could be 1 berries + 2 fish.

    /// Consume the requisite units of food per time unit.
    /// Return false if insufficient stock was available.
    fn consume(&mut self, nutritional_units: UInt) -> bool {
        let consumables = self.stock.next_consumables();
        if consumables.is_empty() {
            // println!("DEBUG: consume - no consumables available");
            return false;
        }

        let mut outstanding_nutritional_units = nutritional_units;
        let mut stock_change: Vec<_> = vec![];
        for (good, qty) in consumables {
            if *qty > outstanding_nutritional_units {
                // return self.consume(nutritional_units - qty);
                stock_change.push((*good, outstanding_nutritional_units));
                outstanding_nutritional_units = 0;
                break;
            } else {
                stock_change.push((*good, *qty));
                outstanding_nutritional_units -= *qty;
            }
        }
        // Update stock
        for (good, qty) in stock_change {
            self.stock.remove(&good, qty);
        }
        // Returns false if the agent dies from lack of nutrients
        if outstanding_nutritional_units > 0 {
            return false;
        }
        true
    }

=======
>>>>>>> 176ee682
    fn action_history(&self) -> Vec<Action> {
        self.action_history.clone()
    }

    fn stock_history(&self) -> Vec<Stock> {
        self.stock_history.clone()
    }

    fn update_stock_history(&mut self) {
        self.stock_history.push(self.stock().clone());
    }

    fn is_alive(&self) -> bool {
        self.is_alive
    }

    fn set_liveness(&mut self, value: bool) {
        self.is_alive = value;
    }

<<<<<<< HEAD
    fn step_forward(&mut self, action: Option<Action>) {
        // Select action if not given.
        let action = match action {
            Some(a) => a,
            None => self.choose_action(),
        };
        // Perform action, which updates the agent's stock
        self.act(action);
        // Consume stock, which updates whether the agent is alive
        // TODO: make required nutritional_units per time unit configurable.
        // self.is_alive = self.consume(1);
        let is_alive = self.consume(1);
        // Degrade the agent's stock.
        self.stock_history.push(self.stock.clone());
        self.stock = self.stock.step_forward(action);
        // Update reward history
        match (action, is_alive) {
            (Action::ProduceGood(_), true) => {
                self.reward_history.push(Reward::new(0));
            }
            (Action::Leisure, true) => {
                panic!("LEISURE");
                self.reward_history.push(Reward::new(1));
            }
            (_, false) => {
                // panic!("NOT ENOUGH NUTRITION");
                self.reward_history.push(Reward::new(-100000));
            }
        };
    }

    fn reward_history(&self) -> Vec<Reward> {
        self.reward_history.clone()
=======
    fn acquire(&mut self, goods_unit: GoodsUnit, quantity: UInt) {
        self.stock.add(goods_unit, quantity);
    }

    fn acquire_partial(&mut self, partial_goods_unit: PartialGoodsUnit) {
        self.stock.add_partial(partial_goods_unit);
    }

    fn get_partial(&self, good: Good) -> Option<PartialGoodsUnit> {
        self.stock.get_partial(good)
>>>>>>> 176ee682
    }
}

#[derive(Debug, PartialEq, Eq, Serialize, Deserialize)]
#[enum_dispatch(Agent)]
pub enum AgentType {
    Crusoe(CrusoeAgent),
}

impl AgentType {
    pub fn action_history(&self) -> Vec<ActionFlattened> {
        match self {
            AgentType::Crusoe(agent) => agent.action_history.iter().map(|a| (*a).into()).collect(),
        }
    }

    pub fn reward_history(&self) -> Vec<Reward> {
        match self {
            AgentType::Crusoe(agent) => agent.reward_history().clone(),
        }
    }
}

#[cfg(test)]
mod tests {
    use super::*; // Import the functions from the parent module

    #[test]
    fn test_consume() {
        let mut agent = CrusoeAgent::new(1);
        agent.stock.add(
            GoodsUnit {
                good: Good::Berries,
                remaining_lifetime: 10,
            },
            5,
        );
        agent.consume(3);
        // Expected stock after consumption is 2 units of berries
        // (three units were consumed) with remaining lifetime 10.
        let mut expected = Stock::default();
        expected.add(
            GoodsUnit {
                good: Good::Berries,
                remaining_lifetime: 10,
            },
            2,
        );
        assert_eq!(agent.stock, expected);
        agent.consume(2);
        // Expected stock after consumption of the remaining 2 units
        // of berries is empty.
        assert!(agent.stock.stock.is_empty());
    }

    #[test]
    fn test_step_forward() {
        let mut agent = CrusoeAgent::new(1);
        agent.stock.add(
            GoodsUnit {
                good: Good::Berries,
                remaining_lifetime: 10,
            },
            5,
        );
        agent.step_forward(Some(Action::Leisure));
        // Expected stock after one step forward is 4 units of berries
        // (one unit was consumed) with remaining lifetime 9.
        let mut expected = Stock::default();
        expected.add(
            GoodsUnit {
                good: Good::Berries,
                remaining_lifetime: 9,
            },
            4,
        );
        assert_eq!(agent.stock, expected);
    }
}<|MERGE_RESOLUTION|>--- conflicted
+++ resolved
@@ -73,6 +73,7 @@
     fn reward_history(&self) -> Vec<Reward>;
     /// Return true if the agent is still alive.
     fn update_stock_history(&mut self);
+    fn update_reward_history(&mut self, action: Action, is_alive: bool);
     fn is_alive(&self) -> bool;
     fn set_liveness(&mut self, value: bool);
     /// Execture the given action.
@@ -118,6 +119,7 @@
         // self.stock_history.push(self.stock.clone());
         // self.append_to_stock_history(self.stock().clone());
         self.update_stock_history();
+        self.update_reward_history(action, is_alive);
         // self.stock = self.stock.step_forward(action);
         self.set_stock(self.stock().step_forward(action));
     }
@@ -189,7 +191,6 @@
         action
     }
 
-<<<<<<< HEAD
     // TODO: consider moving teh action_history update into act method, so
     // self can be immutable here.
     fn choose_action_with_model(&mut self, model: &Model) -> Action {
@@ -199,56 +200,29 @@
         action.into()
     }
 
-    // TODO: initially 1 unit of nutrition required per time unit
-    // TODO: in future, make this e.g. 3 units which could be 1 berries + 2 fish.
-
-    /// Consume the requisite units of food per time unit.
-    /// Return false if insufficient stock was available.
-    fn consume(&mut self, nutritional_units: UInt) -> bool {
-        let consumables = self.stock.next_consumables();
-        if consumables.is_empty() {
-            // println!("DEBUG: consume - no consumables available");
-            return false;
-        }
-
-        let mut outstanding_nutritional_units = nutritional_units;
-        let mut stock_change: Vec<_> = vec![];
-        for (good, qty) in consumables {
-            if *qty > outstanding_nutritional_units {
-                // return self.consume(nutritional_units - qty);
-                stock_change.push((*good, outstanding_nutritional_units));
-                outstanding_nutritional_units = 0;
-                break;
-            } else {
-                stock_change.push((*good, *qty));
-                outstanding_nutritional_units -= *qty;
-            }
-        }
-        // Update stock
-        for (good, qty) in stock_change {
-            self.stock.remove(&good, qty);
-        }
-        // Returns false if the agent dies from lack of nutrients
-        if outstanding_nutritional_units > 0 {
-            return false;
-        }
-        true
-    }
-
-=======
->>>>>>> 176ee682
     fn action_history(&self) -> Vec<Action> {
         self.action_history.clone()
     }
-
     fn stock_history(&self) -> Vec<Stock> {
         self.stock_history.clone()
     }
+    fn reward_history(&self) -> Vec<Reward> {
+        self.reward_history.clone()
+    }
 
     fn update_stock_history(&mut self) {
         self.stock_history.push(self.stock().clone());
     }
 
+    fn update_reward_history(&mut self, action: Action, is_alive: bool) {
+        let reward = match (action, is_alive) {
+            (Action::ProduceGood(_), true) => Reward::new(0),
+            (Action::Leisure, true) => Reward::new(1),
+            (_, false) => Reward::new(-1000000),
+        };
+        self.reward_history.push(reward);
+    }
+
     fn is_alive(&self) -> bool {
         self.is_alive
     }
@@ -257,41 +231,6 @@
         self.is_alive = value;
     }
 
-<<<<<<< HEAD
-    fn step_forward(&mut self, action: Option<Action>) {
-        // Select action if not given.
-        let action = match action {
-            Some(a) => a,
-            None => self.choose_action(),
-        };
-        // Perform action, which updates the agent's stock
-        self.act(action);
-        // Consume stock, which updates whether the agent is alive
-        // TODO: make required nutritional_units per time unit configurable.
-        // self.is_alive = self.consume(1);
-        let is_alive = self.consume(1);
-        // Degrade the agent's stock.
-        self.stock_history.push(self.stock.clone());
-        self.stock = self.stock.step_forward(action);
-        // Update reward history
-        match (action, is_alive) {
-            (Action::ProduceGood(_), true) => {
-                self.reward_history.push(Reward::new(0));
-            }
-            (Action::Leisure, true) => {
-                panic!("LEISURE");
-                self.reward_history.push(Reward::new(1));
-            }
-            (_, false) => {
-                // panic!("NOT ENOUGH NUTRITION");
-                self.reward_history.push(Reward::new(-100000));
-            }
-        };
-    }
-
-    fn reward_history(&self) -> Vec<Reward> {
-        self.reward_history.clone()
-=======
     fn acquire(&mut self, goods_unit: GoodsUnit, quantity: UInt) {
         self.stock.add(goods_unit, quantity);
     }
@@ -302,7 +241,6 @@
 
     fn get_partial(&self, good: Good) -> Option<PartialGoodsUnit> {
         self.stock.get_partial(good)
->>>>>>> 176ee682
     }
 }
 
