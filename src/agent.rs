--- conflicted
+++ resolved
@@ -31,18 +31,17 @@
     /// The agent's choice of action in the next time step.
     fn choose_action(&mut self) -> Action;
     /// Consume nutritional units for one time step and return false if insufficient were unavailable.
-    // fn consume(&mut self, nutritional_units: UInt) -> bool;
-    /// Consume the requisite units of food per time unit.
-    /// Return false if insufficient stock was available.
     fn consume(&mut self, nutritional_units: UInt) -> bool {
+        let consumables = self.stock().next_consumables();
+        if consumables.is_empty() {
+            // println!("DEBUG: consume - no consumables available");
+            return false;
+        }
+
         let mut outstanding_nutritional_units = nutritional_units;
         let mut stock_change: Vec<_> = vec![];
-        while let Some((good, qty)) = self.stock().next_consumables().into_iter().next() {
-            // self.stock.remove(good, *qty);
-            // to_remove.push((good.clone(), *qty));
-            // If qty_remaining < nutritional_units, recursively call consume()
+        for (good, qty) in consumables {
             if *qty > outstanding_nutritional_units {
-                // return self.consume(nutritional_units - qty);
                 stock_change.push((good.clone(), outstanding_nutritional_units));
                 outstanding_nutritional_units = 0;
                 break;
@@ -55,7 +54,7 @@
         for (good, qty) in stock_change {
             self.stock_mut().remove(&good, qty);
         }
-        // Returns false if the agent dies from lack of nutrients.
+        // Returns false if the agent dies from lack of nutrients
         if outstanding_nutritional_units > 0 {
             return false;
         }
@@ -96,11 +95,13 @@
         }
     }
     /// Step the agent forward by one time step.
-<<<<<<< HEAD
     // fn step_forward(&mut self);
-    fn step_forward(&mut self) {
-        // Select action
-        let action = self.choose_action();
+    fn step_forward(&mut self, action: Option<Action>) {
+        // Select action if not given.
+        let action = match action {
+            Some(a) => a,
+            None => self.choose_action(),
+        };
         // Perform action, which updates the agent's stock
         self.act(action);
         // Consume stock, which updates whether the agent is alive
@@ -114,9 +115,6 @@
         // self.stock = self.stock.step_forward(action);
         self.set_stock(self.stock().step_forward(action));
     }
-=======
-    fn step_forward(&mut self, action: Option<Action>);
->>>>>>> bae36b4d
 }
 
 #[derive(Debug, Clone, PartialEq, Eq, Serialize, Deserialize)]
@@ -186,7 +184,6 @@
     // TODO: initially 1 unit of nutrition required per time unit
     // TODO: in future, make this e.g. 3 units which could be 1 berries + 2 fish.
 
-<<<<<<< HEAD
     // /// Consume the requisite units of food per time unit.
     // /// Return false if insufficient stock was available.
     // fn consume(&mut self, nutritional_units: UInt) -> bool {
@@ -216,39 +213,6 @@
     //     }
     //     true
     // }
-=======
-    /// Consume the requisite units of food per time unit.
-    /// Return false if insufficient stock was available.
-    fn consume(&mut self, nutritional_units: UInt) -> bool {
-        let consumables = self.stock.next_consumables();
-        if consumables.is_empty() {
-            // println!("DEBUG: consume - no consumables available");
-            return false;
-        }
-
-        let mut outstanding_nutritional_units = nutritional_units;
-        let mut stock_change: Vec<_> = vec![];
-        for (good, qty) in consumables {
-            if *qty > outstanding_nutritional_units {
-                stock_change.push((good.clone(), outstanding_nutritional_units));
-                outstanding_nutritional_units = 0;
-                break;
-            } else {
-                stock_change.push((good.clone(), *qty));
-                outstanding_nutritional_units -= *qty;
-            }
-        }
-        // Update stock
-        for (good, qty) in stock_change {
-            self.stock.remove(&good, qty);
-        }
-        // Returns false if the agent dies from lack of nutrients
-        if outstanding_nutritional_units > 0 {
-            return false;
-        }
-        true
-    }
->>>>>>> bae36b4d
 
     fn action_history(&self) -> Vec<Action> {
         self.action_history.clone()
@@ -270,7 +234,6 @@
         self.is_alive = value;
     }
 
-<<<<<<< HEAD
     // fn act(&mut self, action: Action) {
     //     match action {
     //         Action::ProduceGood(good) => {
@@ -302,22 +265,6 @@
 
     fn acquire_partial(&mut self, partial_goods_unit: PartialGoodsUnit) {
         self.stock.add_partial(partial_goods_unit);
-=======
-    fn step_forward(&mut self, action: Option<Action>) {
-        // Select action if not given.
-        let action = match action {
-            Some(a) => a,
-            None => self.choose_action(),
-        };
-        // Perform action, which updates the agent's stock
-        self.act(action);
-        // Consume stock, which updates whether the agent is alive
-        // TODO: make required nutritional_units per time unit configurable.
-        self.is_alive = self.consume(1);
-        // Degrade the agent's stock.
-        self.stock_history.push(self.stock.clone());
-        self.stock = self.stock.step_forward(action);
->>>>>>> bae36b4d
     }
 
     fn get_partial(&self, good: Good) -> Option<PartialGoodsUnit> {
