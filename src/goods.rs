--- conflicted
+++ resolved
@@ -115,20 +115,12 @@
     /// Returns true if this good is produced using the given (higher order) good.
     pub fn is_produced_using(&self, good: &Good) -> bool {
         match self {
-<<<<<<< HEAD
-            Good::Berries => match good {
-                Good::Basket => true,
-                _ => false,
-            },
+            Good::Berries => matches!(good, Good::Basket),
             Good::Fish => match good {
                 Good::Spear => true,
                 Good::Boat => true,
                 _ => false,
             },
-=======
-            Good::Berries => matches!(good, Good::Basket),
-            Good::Fish => matches!(good, Good::Spear),
->>>>>>> 738a2b33
             Good::Basket => false,
             Good::Spear => false,
             Good::Smoker => matches!(good, Good::Timber),
