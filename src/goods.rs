--- conflicted
+++ resolved
@@ -1,10 +1,7 @@
 use serde::{Deserialize, Serialize};
 use strum_macros::EnumIter;
 
-<<<<<<< HEAD
-use crate::{UInt, actions::Action, stock::RemainingLevel};
-=======
-use crate::{UInt, actions::Action, stock::Stock};
+use crate::{UInt, actions::Action, stock::RemainingLevel, stock::Stock};
 
 type Quantity = UInt;
 type Interval = UInt;
@@ -14,7 +11,6 @@
     Delayed(Interval),
     None,
 }
->>>>>>> ce6343ae
 
 // A good in the abstract (as opposed to particular units of a good).
 #[derive(Debug, Clone, Copy, PartialEq, Eq, Hash, Serialize, Deserialize, EnumIter)]
