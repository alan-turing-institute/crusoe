use serde::{Deserialize, Serialize};

use crate::UInt;

#[derive(Debug, Clone, PartialEq, Serialize, Deserialize)]
pub struct Config {
    pub max_time: UInt,
<<<<<<< HEAD
    pub agent: AgentConfig,
    pub rl: RLConfig,
}

#[derive(Debug, Clone, PartialEq, Serialize, Deserialize)]
pub struct AgentConfig {
    pub inv_level_low: UInt,
    pub inv_level_med: UInt,
    pub inv_level_high: UInt,

    // pub remaining_level_high: UInt,
}

impl Default for AgentConfig {
    fn default() -> Self {
        AgentConfig {
            inv_level_low: 5,
            inv_level_med: 10,
            inv_level_high: 20,
            // remaining_level_high: 5,
        }
    }
}

impl Default for Config {
    fn default() -> Self {
        Config {
            max_time: 100,
            rl: RLConfig::default(),
            agent: AgentConfig::default(),
        }
    }
}

#[derive(Clone, Serialize, Deserialize, PartialEq, Debug)]
pub struct RLConfig {
    pub init_q_value: f32,
    pub sarsa_n: u8,
    pub gamma: f32,
    pub alpha: f32,
    pub epsilon: f32,
    pub multi_policy: bool,
    // pub save_model: bool,
    // pub load_model: bool,
    // pub model_checkpoint_file: Option<String>,
}

impl Default for RLConfig {
    fn default() -> Self {
        RLConfig {
            init_q_value: 0.0,
            sarsa_n: 1,
            gamma: 0.9,
            alpha: 0.1,
            epsilon: 0.1,
            multi_policy: false,
            // save_model: false,
            // load_model: false,
            // model_checkpoint_file: None,
        }
    }
}

pub fn core_config() -> Config {
    Config::default()
=======
    pub daily_nutrition: UInt, // Number of units (of any consumer good) required per day.
>>>>>>> 176ee682
}

#[cfg(test)]
mod tests {
    use super::*;

    #[test]
    fn test_config_serialization_toml() {
        let config = Config {
            max_time: 100,
<<<<<<< HEAD
            rl: RLConfig::default(),
            agent: AgentConfig::default(),
        };
        let serialized = toml::to_string(&config).unwrap();

        // assert_eq!(serialized, "max_time = 100\n");
=======
            daily_nutrition: 3,
        };
        let serialized = toml::to_string(&config).unwrap();

        assert_eq!(serialized, "max_time = 100\ndaily_nutrition = 3\n");
>>>>>>> 176ee682

        let deserialized: Config = toml::from_str(&serialized).unwrap();
        // assert_eq!(deserialized, config);
    }

    #[test]
    fn test_read_from_file() {
        std::fs::read_to_string("./crusoe.toml").expect("Failed to read the file");
    }
}<|MERGE_RESOLUTION|>--- conflicted
+++ resolved
@@ -5,7 +5,7 @@
 #[derive(Debug, Clone, PartialEq, Serialize, Deserialize)]
 pub struct Config {
     pub max_time: UInt,
-<<<<<<< HEAD
+    pub daily_nutrition: UInt, // Number of units (of any consumer good) required per day.
     pub agent: AgentConfig,
     pub rl: RLConfig,
 }
@@ -15,7 +15,6 @@
     pub inv_level_low: UInt,
     pub inv_level_med: UInt,
     pub inv_level_high: UInt,
-
     // pub remaining_level_high: UInt,
 }
 
@@ -34,6 +33,7 @@
     fn default() -> Self {
         Config {
             max_time: 100,
+            daily_nutrition: 3,
             rl: RLConfig::default(),
             agent: AgentConfig::default(),
         }
@@ -71,9 +71,6 @@
 
 pub fn core_config() -> Config {
     Config::default()
-=======
-    pub daily_nutrition: UInt, // Number of units (of any consumer good) required per day.
->>>>>>> 176ee682
 }
 
 #[cfg(test)]
@@ -84,20 +81,13 @@
     fn test_config_serialization_toml() {
         let config = Config {
             max_time: 100,
-<<<<<<< HEAD
+            daily_nutrition: 3,
             rl: RLConfig::default(),
             agent: AgentConfig::default(),
         };
         let serialized = toml::to_string(&config).unwrap();
 
-        // assert_eq!(serialized, "max_time = 100\n");
-=======
-            daily_nutrition: 3,
-        };
-        let serialized = toml::to_string(&config).unwrap();
-
-        assert_eq!(serialized, "max_time = 100\ndaily_nutrition = 3\n");
->>>>>>> 176ee682
+        // assert_eq!(serialized, "max_time = 100\ndaily_nutrition = 3\n");
 
         let deserialized: Config = toml::from_str(&serialized).unwrap();
         // assert_eq!(deserialized, config);
