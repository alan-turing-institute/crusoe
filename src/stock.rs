--- conflicted
+++ resolved
@@ -33,32 +33,20 @@
 }
 
 #[derive(Debug, Copy, Clone, PartialEq, EnumIter, Hash, Eq, Serialize, Deserialize)]
-<<<<<<< HEAD
 pub enum InvLevel { // quantity
     Critical,
-=======
-pub enum InvLevel {
-    // Critical,
->>>>>>> 10eb1d72
     Low,
     Medium,
     High,
 }
 
 #[derive(Debug, Copy, Clone, PartialEq, EnumIter, Hash, Eq, Serialize, Deserialize)]
-<<<<<<< HEAD
 pub enum RemainingLevel { // lifetime
     //Critical,
     Low,
     //Medium,
     High,
-=======
-pub enum RemainingLevel {
-    Critical,
-    // Low,
-    // Medium,
-    // High,
->>>>>>> 10eb1d72
+
 }
 
 #[derive(Debug, Clone, PartialEq, Serialize, Deserialize)]
@@ -72,46 +60,12 @@
         let config = core_config();
         for (goods_unit, quantity) in &self.stock {
             match (goods_unit, quantity) {
-                // (
-                //     GoodsUnit {
-                //         good,
-                //         remaining_lifetime,
-                //     },
-                //     qty,
-                // ) if *qty < config.agent.inv_level_low => match *remaining_lifetime {
-                //     x if x < config.agent.inv_level_low => {
-                //         ds.insert(
-                //             GoodsUnitLevel::new(*good, RemainingLevel::Critical),
-                //             InvLevel::Critical,
-                //         );
-                //     }
-                //     x if x >= config.agent.inv_level_low && x < config.agent.inv_level_med => {
-                //         ds.insert(
-                //             GoodsUnitLevel::new(*good, RemainingLevel::Low),
-                //             InvLevel::Critical,
-                //         );
-                //     }
-                //     x if x >= config.agent.inv_level_med && x < config.agent.inv_level_high => {
-                //         ds.insert(
-                //             GoodsUnitLevel::new(*good, RemainingLevel::Medium),
-                //             InvLevel::Critical,
-                //         );
-                //     }
-                //     x if x >= config.agent.inv_level_high => {
-                //         ds.insert(
-                //             GoodsUnitLevel::new(*good, RemainingLevel::High),
-                //             InvLevel::Critical,
-                //         );
-                //     }
-                //     _ => unreachable!("No other lifetime levels to handle"),
-                // },
                 (
                     GoodsUnit {
                         good,
                         remaining_lifetime,
                     },
                     qty,
-<<<<<<< HEAD
                 ) if *qty < config.agent.inv_level_low => match *remaining_lifetime {
                     x if x < config.agent.remaining_level_high => {
                         ds.insert(
@@ -147,36 +101,6 @@
                                 InvLevel::Low,
                             );
                         }
-=======
-                    // ) if *qty >= config.agent.inv_level_low && *qty < config.agent.inv_level_med => {
-                ) if *qty < config.agent.inv_level_med => {
-                    match *remaining_lifetime {
-                        // x if x < config.agent.inv_level_low => {
-                        _x => {
-                            ds.insert(
-                                GoodsUnitLevel::new(*good, RemainingLevel::Critical),
-                                InvLevel::Low,
-                            );
-                        }
-                        // x if x >= config.agent.inv_level_low && x < config.agent.inv_level_med => {
-                        //     ds.insert(
-                        //         GoodsUnitLevel::new(*good, RemainingLevel::Low),
-                        //         InvLevel::Low,
-                        //     );
-                        // }
-                        // x if x >= config.agent.inv_level_med && x < config.agent.inv_level_high => {
-                        //     ds.insert(
-                        //         GoodsUnitLevel::new(*good, RemainingLevel::Medium),
-                        //         InvLevel::Low,
-                        //     );
-                        // }
-                        // x if x >= config.agent.inv_level_high => {
-                        //     ds.insert(
-                        //         GoodsUnitLevel::new(*good, RemainingLevel::High),
-                        //         InvLevel::Low,
-                        //     );
-                        // }
->>>>>>> 10eb1d72
                         _ => unreachable!("No other lifetime levels to handle"),
                     }
                 }
@@ -189,7 +113,6 @@
                     // ) if *qty >= config.agent.inv_level_med && *qty < config.agent.inv_level_high => {
                 ) if *qty < config.agent.inv_level_high => {
                     match *remaining_lifetime {
-<<<<<<< HEAD
                         x if x < config.agent.remaining_level_high => {
                             ds.insert(
                                 GoodsUnitLevel::new(*good, RemainingLevel::Low),
@@ -202,33 +125,6 @@
                                 InvLevel::Medium,
                             );
                         }
-=======
-                        // x if x < config.agent.inv_level_low => {
-                        _x => {
-                            ds.insert(
-                                GoodsUnitLevel::new(*good, RemainingLevel::Critical),
-                                InvLevel::Medium,
-                            );
-                        }
-                        // x if x >= config.agent.inv_level_low && x < config.agent.inv_level_med => {
-                        //     ds.insert(
-                        //         GoodsUnitLevel::new(*good, RemainingLevel::Low),
-                        //         InvLevel::Medium,
-                        //     );
-                        // }
-                        // x if x >= config.agent.inv_level_med && x < config.agent.inv_level_high => {
-                        //     ds.insert(
-                        //         GoodsUnitLevel::new(*good, RemainingLevel::Medium),
-                        //         InvLevel::Medium,
-                        //     );
-                        // }
-                        // x if x >= config.agent.inv_level_high => {
-                        //     ds.insert(
-                        //         GoodsUnitLevel::new(*good, RemainingLevel::High),
-                        //         InvLevel::Medium,
-                        //     );
-                        // }
->>>>>>> 10eb1d72
                         _ => unreachable!("No other lifetime levels to handle"),
                     }
                 }
@@ -239,7 +135,6 @@
                     },
                     qty,
                 ) if *qty >= config.agent.inv_level_high => match *remaining_lifetime {
-<<<<<<< HEAD
                     x if x < config.agent.remaining_level_high => {
                         ds.insert(
                             GoodsUnitLevel::new(*good, RemainingLevel::Low),
@@ -252,34 +147,6 @@
                             InvLevel::High,
                         );
                     }
-
-=======
-                    // x if x < config.agent.inv_level_low => {
-                    _x => {
-                        ds.insert(
-                            GoodsUnitLevel::new(*good, RemainingLevel::Critical),
-                            InvLevel::High,
-                        );
-                    }
-                    // x if x >= config.agent.inv_level_low && x < config.agent.inv_level_med => {
-                    //     ds.insert(
-                    //         GoodsUnitLevel::new(*good, RemainingLevel::Low),
-                    //         InvLevel::High,
-                    //     );
-                    // }
-                    // x if x >= config.agent.inv_level_med && x < config.agent.inv_level_high => {
-                    //     ds.insert(
-                    //         GoodsUnitLevel::new(*good, RemainingLevel::Medium),
-                    //         InvLevel::High,
-                    //     );
-                    // }
-                    // x if x >= config.agent.inv_level_high => {
-                    //     ds.insert(
-                    //         GoodsUnitLevel::new(*good, RemainingLevel::High),
-                    //         InvLevel::High,
-                    //     );
-                    // }
->>>>>>> 10eb1d72
                     _ => unreachable!("No other lifetime levels to handle"),
                 },
                 _ => unreachable!("No other quantity levels to handle"),
