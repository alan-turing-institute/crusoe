use std::collections::HashMap;

use itertools::Itertools;
use serde::{Deserialize, Serialize};
<<<<<<< HEAD
use strum::IntoEnumIterator;
=======
use strum_macros::EnumIter;
>>>>>>> 738a2b33

use crate::{
    UInt,
    actions::Action,
    config::core_config,
    goods::{Good, GoodsUnit, GoodsUnitLevel, PartialGoodsUnit},
};

#[derive(Debug, Clone, Default, PartialEq, Eq, Serialize, Deserialize)]
pub struct Stock {
    #[serde(serialize_with = "serialize_hm")]
    pub stock: HashMap<GoodsUnit, UInt>,
    pub partial_stock: Vec<PartialGoodsUnit>,
}

fn serialize_hm<S>(hm: &HashMap<GoodsUnit, UInt>, serializer: S) -> Result<S::Ok, S::Error>
where
    S: serde::Serializer,
{
    use serde::ser::SerializeSeq;
    let mut seq = serializer.serialize_seq(Some(hm.len()))?;
    for (k, v) in hm.iter() {
        if *v > 0 {
            seq.serialize_element(&(k, v))?;
        }
    }
    seq.end()
}

#[derive(Debug, Copy, Clone, PartialEq, EnumIter, Hash, Eq, Serialize, Deserialize)]
pub enum InvLevel {
    // quantity
    // Critical,
    Low,
    Medium,
    High,
}

#[derive(Debug, Copy, Clone, PartialEq, EnumIter, Hash, Eq, Serialize, Deserialize)]
pub enum RemainingLevel {
    // lifetime
    //Critical,
    Low,
    //Medium,
    // High,
}

#[derive(Debug, Clone, PartialEq, Serialize, Deserialize)]
pub struct StockDiscrete {
    pub stock: HashMap<GoodsUnitLevel, InvLevel>,
}

impl Stock {
    pub fn discretise(&self) -> StockDiscrete {
        let mut ds = HashMap::new();
        let config = core_config();
        for (goods_unit, quantity) in &self.stock {
            match (goods_unit, quantity) {
                // (
                //     GoodsUnit {
                //         good,
                //         remaining_lifetime,
                //     },
                //     qty,
                // )
                // if *qty < config.agent.inv_level_low => {
                //     ds.insert(
                //         GoodsUnitLevel::new(*good, RemainingLevel::Low),
                //         InvLevel::Critical,
                //     );
                // }
                (
                    GoodsUnit {
                        good,
                        remaining_lifetime,
                    },
                    qty,
                ) if *qty < config.agent.inv_level_med => {
                    ds.insert(
                        GoodsUnitLevel::new(*good, RemainingLevel::Low),
                        InvLevel::Low,
                    );
                }
                (
                    GoodsUnit {
                        good,
                        remaining_lifetime,
                    },
                    qty,
                ) if *qty < config.agent.inv_level_high => {
                    ds.insert(
                        GoodsUnitLevel::new(*good, RemainingLevel::Low),
                        InvLevel::Medium,
                    );
                }
                (
                    GoodsUnit {
                        good,
                        remaining_lifetime,
                    },
                    qty,
                ) => {
                    ds.insert(
                        GoodsUnitLevel::new(*good, RemainingLevel::Low),
                        InvLevel::High,
                    );
                }
            }
        }
        StockDiscrete { stock: ds }
    }
}

impl Stock {
    /// Add units of a good to the stock.
    pub fn add(&mut self, good: GoodsUnit, quantity: UInt) {
        if quantity == 0 {
            panic!("Cannot add a zero quantity of goods to stock.");
        }
        if let Some(existing_qty) = &self.stock.insert(good, quantity) {
            let _ = &self.stock.insert(good, quantity + *existing_qty);
        }
    }

    /// Add a unit of a partially complete good to the stock.
    pub fn add_partial(&mut self, good: PartialGoodsUnit) {
        if let Some(_) = self.get_partial(good.good) {
            panic!("Cannot add multiple partial units of the same good.")
        }
        let _ = &self.partial_stock.push(good);
    }

    /// Remove a units of a good from the stock.
    pub fn remove(&mut self, goods_unit: &GoodsUnit, quantity: UInt) {
        let existing_qty = &self.stock.get(goods_unit);
        match existing_qty.as_ref() {
            Some(&&qty) if qty > quantity => {
                self.stock.insert(*goods_unit, qty - quantity);
            }
            Some(&&qty) if qty == quantity => {
                self.stock.remove(goods_unit);
            }
            Some(_) | None => panic!("Good not found in stock"),
        };

        // if let Some(existing_qty) = &self.stock.insert(good, quantity) {
        //     &self.stock.insert(good, quantity + *existing_qty);
        // }
    }

    /// Returns true if the stock contains any units of the given good.
<<<<<<< HEAD
    pub fn contains(&self, good: &Good) -> bool {
        for (goods_unit, _) in self.stock.iter() {
            if &goods_unit.good == good {
=======
    pub fn contains(&self, good: Good) -> bool {
        for goods_unit in self.stock.keys() {
            if goods_unit.good == good {
>>>>>>> 738a2b33
                return true;
            }
        }
        false
    }

    /// Returns a partial unit of the given good, if the stock contains one.
    pub fn get_partial(&self, good: Good) -> Option<PartialGoodsUnit> {
        for partial_unit in &self.partial_stock {
            if partial_unit.good == good {
                return Some(*partial_unit);
            }
        }
        None
    }

    /// Takes in the current action of the agent and updates the stock accordingly.
    pub fn step_forward(&self, action: Action) -> Stock {
        let mut new_stock = Stock::default();
        // Degrade all goods by 1 time unit.
        for (goods_unit, quantity) in &self.stock {
            if let Some(new_goods_unit) = goods_unit.step_forward(action) {
                let mut new_quantity = *quantity;
                // If the goods unit is a material *and* is used by this action,
                // remove one unit of it.
                if goods_unit.good.is_material() {
                    match action {
                        Action::ProduceGood(good) => {
                            if good.is_produced_using(&goods_unit.good) {
                                new_quantity = new_quantity - 1;
                            }
                        }
                        _ => {}
                    }
                }
                // Handle improving capital goods by increasing the remaining lifetime of the
                // goods_unit.
                // TODO: for simplicity, improved goods never expire (as long as the improving
                // capital good is available).
                let mut is_improved_good = false;
                for g in Good::iter() {
                    if goods_unit.good.is_improved_using(&g) && self.contains(&g) {
                        let lifetime_increment = g.lifetime_improvement_increment(&goods_unit.good);
                        let max_lifetime = GoodsUnit::new(&goods_unit.good).remaining_lifetime
                            + lifetime_increment;
                        let new_lifetime = u32::min(
                            goods_unit.remaining_lifetime + lifetime_increment,
                            max_lifetime,
                        );
                        let improved_goods_unit = GoodsUnit {
                            good: goods_unit.good,
                            remaining_lifetime: new_lifetime,
                        };
                        new_stock.stock.insert(improved_goods_unit, new_quantity);
                        is_improved_good = true;
                        break;
                    }
                }
                if !is_improved_good {
                    new_stock.stock.insert(new_goods_unit, new_quantity);
                }
            }
        }
        // Degrade all partial goods by 1 time unit.
        for partial_goods_unit in &self.partial_stock {
            if let Some(new_partial_goods_unit) = partial_goods_unit.step_forward(action) {
                new_stock.partial_stock.push(new_partial_goods_unit);
            }
        }
        new_stock
    }

    /// Returns a vector of units of consumer goods, ordered by their remaining lifetime.
    pub fn next_consumables(&self) -> Vec<(&GoodsUnit, &u32)> {
        self.stock
            .iter()
            .filter(|(good, _)| good.good.is_consumer())
            .sorted_by_key(|(good, _)| good.remaining_lifetime)
            .collect()
    }

    /// Returns a vector of units of consumer goods, ordered by their remaining lifetime.
    pub fn next_capital_goods_units(&self, capital_good: &Good) -> Vec<(&GoodsUnit, &u32)> {
        self.stock
            .iter()
            .filter(|(good, _)| !good.good.is_consumer())
            .filter(|(good, _)| good.good == *capital_good)
            .sorted_by_key(|(good, _)| good.remaining_lifetime)
            .collect()
    }
}

#[cfg(test)]
mod tests {
    use super::*;
    use crate::{
        UInt,
        actions::Action,
        goods::{Good, GoodsUnit},
    };

    #[test]
    fn test_add() {
        let mut stock = Stock::default();
        assert_eq!(
            stock.stock.get(&GoodsUnit {
                good: Good::Berries,
                remaining_lifetime: 10
            }),
            None
        );
        stock.add(
            GoodsUnit {
                good: Good::Berries,
                remaining_lifetime: 10,
            },
            2,
        );
        assert_eq!(
            stock.stock.get(&GoodsUnit {
                good: Good::Berries,
                remaining_lifetime: 10
            }),
            Some(&2)
        );
        assert_eq!(
            stock.stock.get(&GoodsUnit {
                good: Good::Berries,
                remaining_lifetime: 9
            }),
            None
        );
        stock.add(
            GoodsUnit {
                good: Good::Berries,
                remaining_lifetime: 10,
            },
            3,
        );
        assert_eq!(
            stock.stock.get(&GoodsUnit {
                good: Good::Berries,
                remaining_lifetime: 10
            }),
            Some(&5)
        );
        assert_eq!(
            stock.stock.get(&GoodsUnit {
                good: Good::Berries,
                remaining_lifetime: 9
            }),
            None
        );
        stock.add(
            GoodsUnit {
                good: Good::Berries,
                remaining_lifetime: 9,
            },
            1,
        );
        assert_eq!(
            stock.stock.get(&GoodsUnit {
                good: Good::Berries,
                remaining_lifetime: 9
            }),
            Some(&1)
        );
    }

    #[test]
    fn test_next_consumables() {
        let mut stock = HashMap::<GoodsUnit, UInt>::new();
        // Start with 2 units of berries and 1 unit of fish.
        stock.insert(GoodsUnit::new(&Good::Berries), 2);
        stock.insert(GoodsUnit::new(&Good::Fish), 1);

        let stock = Stock {
            stock: stock,
            partial_stock: vec![],
        };

        let mut result = stock.next_consumables();
        assert_eq!(result.len(), 2);

        let first = result.pop().unwrap();
        assert_eq!(first.0, &GoodsUnit::new(&Good::Berries));
        assert_eq!(first.1, &2);

        let second = result.pop().unwrap();
        assert_eq!(second.0, &GoodsUnit::new(&Good::Fish));
        assert_eq!(second.1, &1);
    }

    #[test]
    fn test_step_forward() {
        let mut stock = HashMap::<GoodsUnit, UInt>::new();
        // Start with 5 units of berries (lifetime 10) and one basket (lifetime 5).
        stock.insert(
            GoodsUnit {
                good: Good::Berries,
                remaining_lifetime: 10,
            },
            5,
        );
        stock.insert(
            GoodsUnit {
                good: Good::Basket,
                remaining_lifetime: 5,
            },
            1,
        );
        let stock = Stock {
            stock: stock,
            partial_stock: vec![],
        };

        assert_eq!(
            stock.stock.get(&GoodsUnit {
                good: Good::Berries,
                remaining_lifetime: 10
            }),
            Some(&5)
        );
        assert_eq!(
            stock.stock.get(&GoodsUnit {
                good: Good::Basket,
                remaining_lifetime: 5
            }),
            Some(&1)
        );
        let stock = stock.step_forward(Action::ProduceGood(Good::Berries));
        // Check the berries have lost one unit of lifetime.
        assert_eq!(
            stock.stock.get(&GoodsUnit {
                good: Good::Berries,
                remaining_lifetime: 10
            }),
            None
        );
        assert_eq!(
            stock.stock.get(&GoodsUnit {
                good: Good::Berries,
                remaining_lifetime: 9
            }),
            Some(&5)
        );
        // Check the basket has been used once.
        assert_eq!(
            stock.stock.get(&GoodsUnit {
                good: Good::Basket,
                remaining_lifetime: 5
            }),
            None
        );
        assert_eq!(
            stock.stock.get(&GoodsUnit {
                good: Good::Basket,
                remaining_lifetime: 4
            }),
            Some(&1)
        );
        // Test that the basket is not degraded if it is not used in production (e.g. of fish).
        let stock = stock.step_forward(Action::ProduceGood(Good::Fish));
        assert_eq!(
            stock.stock.get(&GoodsUnit {
                good: Good::Basket,
                remaining_lifetime: 4
            }),
            Some(&1)
        );
        assert_eq!(
            stock.stock.get(&GoodsUnit {
                good: Good::Basket,
                remaining_lifetime: 3
            }),
            None
        );

        // Test with fish, with and without a smoker.
        // Without smoker:
        let mut stock = HashMap::<GoodsUnit, UInt>::new();
        stock.insert(
            GoodsUnit {
                good: Good::Fish,
                remaining_lifetime: 2,
            },
            5,
        );
        let mut stock = Stock {
            stock: stock,
            partial_stock: vec![],
        };

        assert_eq!(
            stock.stock.get(&GoodsUnit {
                good: Good::Fish,
                remaining_lifetime: 2
            }),
            Some(&5)
        );

        stock = stock.step_forward(Action::Leisure);

        assert_eq!(
            stock.stock.get(&GoodsUnit {
                good: Good::Fish,
                remaining_lifetime: 1
            }),
            Some(&5)
        );

        // With smoker:
        let mut stock = HashMap::<GoodsUnit, UInt>::new();
        stock.insert(
            GoodsUnit {
                good: Good::Fish,
                remaining_lifetime: 2,
            },
            5,
        );
        stock.insert(
            GoodsUnit {
                good: Good::Smoker,
                remaining_lifetime: 5,
            },
            1,
        );
        let mut stock = Stock {
            stock: stock,
            partial_stock: vec![],
        };

        assert_eq!(
            stock.stock.get(&GoodsUnit {
                good: Good::Fish,
                remaining_lifetime: 2
            }),
            Some(&5)
        );

        stock = stock.step_forward(Action::Leisure);

        println!("{:?}", stock);

        // Lifetime of smoked fish is improved by 20 time units.
        assert_eq!(
            stock.stock.get(&GoodsUnit {
                good: Good::Fish,
                remaining_lifetime: 21
            }),
            Some(&5)
        );
    }
}<|MERGE_RESOLUTION|>--- conflicted
+++ resolved
@@ -2,11 +2,8 @@
 
 use itertools::Itertools;
 use serde::{Deserialize, Serialize};
-<<<<<<< HEAD
 use strum::IntoEnumIterator;
-=======
 use strum_macros::EnumIter;
->>>>>>> 738a2b33
 
 use crate::{
     UInt,
@@ -158,15 +155,9 @@
     }
 
     /// Returns true if the stock contains any units of the given good.
-<<<<<<< HEAD
     pub fn contains(&self, good: &Good) -> bool {
-        for (goods_unit, _) in self.stock.iter() {
+        for goods_unit in self.stock.keys() {
             if &goods_unit.good == good {
-=======
-    pub fn contains(&self, good: Good) -> bool {
-        for goods_unit in self.stock.keys() {
-            if goods_unit.good == good {
->>>>>>> 738a2b33
                 return true;
             }
         }
