use crate::actions::ActionFlattened as Action;
use crate::agent::{Agent, AgentType, CrusoeAgent};
use crate::config::Config;
use crate::goods::{Good, GoodsUnitLevel};
use crate::learning::agent_state::LevelPair;
use crate::learning::history::{History, SAR};
use crate::stock::{InvLevel, Stock};
use crate::{Model, UInt};
use serde::{Deserialize, Serialize};
use std::collections::BTreeMap;
use std::vec::Vec;

// TODO: add RL algorithm
#[derive(Serialize, Deserialize, Debug)]
pub struct Simulation {
    pub time: UInt,
    pub agents: Vec<AgentType>,
    pub config: Config,
    pub agent_hist: BTreeMap<u32, History<Stock, GoodsUnitLevel, InvLevel, Action>>,
    pub verbose: bool,
}

impl Default for Simulation {
    fn default() -> Self {
        Simulation {
            time: 0,
            agents: Vec::new(),
<<<<<<< HEAD
            config: Config::default(),
            agent_hist: BTreeMap::new(),
=======
            config: Config {
                max_time: 100,
                daily_nutrition: 3,
            },
>>>>>>> 176ee682
            verbose: true,
        }
    }
}

impl Simulation {
    pub fn new(config: Config, verbose: bool) -> Self {
        // TODO: remove config here
        let config = Config::default();
        // TODO: add n_agents to config
        // let num_agents = 10;
        // let multi_policy = false;
        // let model = SARSAModel::new(
        //     (0..num_agents).map(|n| n.into()).collect(),
        //     Good::iter().collect::<Vec<Good>>(),
        //     LevelPair::iter().collect::<Vec<LevelPair>>(),
        //     Action::iter().collect::<Vec<Action>>(),
        //     multi_policy,
        // );
        let mut agent_hist = BTreeMap::new();
        agent_hist.insert(0, History::new());
        Simulation {
            time: 0,
            agents: vec![AgentType::Crusoe(CrusoeAgent::new(0))], // Initialize with one Crusoe agent
            config: Config {
                max_time: 100,
                ..Default::default()
            },
            agent_hist,
            verbose,
        }
    }

    pub fn step_forward(&mut self, model: &Model) {
        // Step forward each agent.
        // Per day:
        // - Start the day
        // - Check if agent is alive
        // - Agent selects an action
        // - Agent performs the action
        // - Agent updates its stock
        // - Consume stock
        // - Update whether agent is alive
        // - Degrade the agent's stock
        // - End the day
        // println!("{:#?}", self);
        for agent in self.agents.iter_mut() {
            // Check agent is alive
            if !agent.is_alive() {
                continue; // Skip dead agents
            }
            let action = agent.choose_action_with_model(model);
            agent.step_forward(Some(action));
            self.agent_hist
                // TODO: update to use more than just agent with ID 0
                .entry(0)
                .or_insert_with(History::new)
                .push(SAR::new(
                    agent.stock().clone(),
                    *agent.action_history().last().unwrap(),
                    *agent.reward_history().last().unwrap(),
                ))
        }
        self.after_step();
    }

    // Trade happens in here.
    pub fn after_step(&mut self) {
        // Shuffle the vector of agents.
        // for &mut agent in self.agents().shuffle() {
        // Identify the best bilateral trade for this agent.

        // Execute that trade by updating the stocks of the two agents involved.
    }

    // Run simulation
    pub fn run(&mut self, model: &mut Model) {
        while self.time < self.config.max_time {
            self.step_forward(model);
            if self.verbose {
                println!("Time: {}, Agents: {}", self.time, self.agents.len());
                println!("Actions:  {0:#?}", self.agents[0]);
            }
            self.time += 1;
        }
    }
}

#[cfg(test)]
mod tests {
    use super::*;

    #[test]
    fn test_simulation_initialization() {
        let sim = Simulation::new(
            Config {
                max_time: 100,
<<<<<<< HEAD
                ..Default::default()
=======
                daily_nutrition: 3,
>>>>>>> 176ee682
            },
            true,
        );
        assert_eq!(sim.time, 0);
        assert!(!sim.agents.is_empty());
        assert_eq!(sim.agents.len(), 1);
        assert_eq!(sim.config.max_time, 100);

        println!(">>>>> {:?}", sim);
    }
}<|MERGE_RESOLUTION|>--- conflicted
+++ resolved
@@ -25,15 +25,11 @@
         Simulation {
             time: 0,
             agents: Vec::new(),
-<<<<<<< HEAD
-            config: Config::default(),
-            agent_hist: BTreeMap::new(),
-=======
             config: Config {
                 max_time: 100,
-                daily_nutrition: 3,
+                ..Default::default()
             },
->>>>>>> 176ee682
+            agent_hist: BTreeMap::new(),
             verbose: true,
         }
     }
@@ -131,11 +127,8 @@
         let sim = Simulation::new(
             Config {
                 max_time: 100,
-<<<<<<< HEAD
+
                 ..Default::default()
-=======
-                daily_nutrition: 3,
->>>>>>> 176ee682
             },
             true,
         );
