use crate::actions::ActionFlattened as Action;
use crate::agent::{Agent, AgentType, CrusoeAgent};
use crate::config::Config;
use crate::goods::GoodsUnitLevel;
use crate::learning::history::{History, SAR};
use crate::learning::learning_agent::LearningAgent;
use crate::stock::{InvLevel, Stock};
use crate::{Model, UInt};
use serde::{Deserialize, Serialize};
use std::collections::BTreeMap;
use std::vec::Vec;

// TODO: add RL algorithm
#[derive(Serialize, Deserialize, Debug)]
pub struct Simulation {
    pub time: UInt,
    pub agents: Vec<AgentType>,
    pub config: Config,
    pub agent_hist: BTreeMap<u32, History<Stock, GoodsUnitLevel, InvLevel, Action>>,
    pub verbose: bool,
}

impl Default for Simulation {
    fn default() -> Self {
        Simulation {
            time: 0,
            agents: Vec::new(),
            config: Config {
                max_time: 100,
                ..Default::default()
            },
            agent_hist: BTreeMap::new(),
            verbose: true,
        }
    }
}

impl Simulation {
    pub fn new(config: Config, verbose: bool) -> Self {
        // TODO: add n_agents to config
        // let num_agents = 10;
        // let multi_policy = false;
        // let model = SARSAModel::new(
        //     (0..num_agents).map(|n| n.into()).collect(),
        //     Good::iter().collect::<Vec<Good>>(),
        //     LevelPair::iter().collect::<Vec<LevelPair>>(),
        //     Action::iter().collect::<Vec<Action>>(),
        //     multi_policy,
        // );
        let mut agent_hist = BTreeMap::new();
        agent_hist.insert(0, History::new());
        Simulation {
            time: 0,
<<<<<<< HEAD
            // agents: vec![AgentType::Crusoe(CrusoeAgent::new(0))], // Initialize with one Crusoe agent
            agents: vec![AgentType::Rl(LearningAgent::new(0))], // Initialize with one RL agent
            config: Config {
                max_time: 100,
                ..Default::default()
            },
=======
            agents: vec![AgentType::Crusoe(CrusoeAgent::new(0))], // Initialize with one Crusoe agent
            config,
>>>>>>> 5f06c722
            agent_hist,
            verbose,
        }
    }

    pub fn step_forward(&mut self, model: &Model) {
        // Step forward each agent.
        // Per day:
        // - Start the day
        // - Check if agent is alive
        // - Agent selects an action
        // - Agent performs the action
        // - Agent updates its stock
        // - Consume stock
        // - Update whether agent is alive
        // - Degrade the agent's stock
        // - End the day
        // println!("{:#?}", self);
        for agent in self.agents.iter_mut() {
            // Check agent is alive
            if !agent.is_alive() {
                continue; // Skip dead agents
            }
            let action = agent.choose_action_with_model(model);
            agent.step_forward(Some(action));
            self.agent_hist
                // TODO: update to use more than just agent with ID 0
                .entry(0)
                .or_insert_with(History::new)
                .push(SAR::new(
                    agent.stock().clone(),
                    *agent.action_history().last().unwrap(),
                    *agent.reward_history().last().unwrap(),
                ))
        }
        self.after_step();
    }

    // Trade happens in here.
    pub fn after_step(&mut self) {
        // Shuffle the vector of agents.
        // for &mut agent in self.agents().shuffle() {
        // Identify the best bilateral trade for this agent.

        // Execute that trade by updating the stocks of the two agents involved.
    }

    // Run simulation
    pub fn run(&mut self, model: &mut Model) {
        while self.time < self.config.max_time {
            self.step_forward(model);
            if self.verbose {
                println!("Time: {}, Agents: {}", self.time, self.agents.len());
                println!("Actions:  {0:#?}", self.agents[0]);
            }
            self.time += 1;
        }
    }
}

#[cfg(test)]
mod tests {
    use super::*;

    #[test]
    fn test_simulation_initialization() {
        let sim = Simulation::new(
            Config {
                max_time: 100,

                ..Default::default()
            },
            true,
        );
        assert_eq!(sim.time, 0);
        assert!(!sim.agents.is_empty());
        assert_eq!(sim.agents.len(), 1);
        assert_eq!(sim.config.max_time, 100);

        println!(">>>>> {:?}", sim);
    }
}<|MERGE_RESOLUTION|>--- conflicted
+++ resolved
@@ -51,17 +51,9 @@
         agent_hist.insert(0, History::new());
         Simulation {
             time: 0,
-<<<<<<< HEAD
             // agents: vec![AgentType::Crusoe(CrusoeAgent::new(0))], // Initialize with one Crusoe agent
             agents: vec![AgentType::Rl(LearningAgent::new(0))], // Initialize with one RL agent
-            config: Config {
-                max_time: 100,
-                ..Default::default()
-            },
-=======
-            agents: vec![AgentType::Crusoe(CrusoeAgent::new(0))], // Initialize with one Crusoe agent
             config,
->>>>>>> 5f06c722
             agent_hist,
             verbose,
         }
