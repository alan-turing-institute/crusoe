use crate::actions::ActionFlattened as Action;
use crate::agent::{Agent, AgentType, CrusoeAgent};
use crate::config::Config;
use crate::goods::Good;
use crate::learning::agent_state::LevelPair;
use crate::learning::history::{History, SAR};
use crate::stock::Stock;
use crate::{Model, UInt};
use serde::{Deserialize, Serialize};
use std::collections::BTreeMap;
use std::vec::Vec;

// TODO: add RL algorithm
#[derive(Serialize, Deserialize, Debug, Default)]
pub struct Simulation {
    pub time: UInt,
    pub agents: Vec<AgentType>,
    pub config: Config,
<<<<<<< HEAD
    pub agent_hist: BTreeMap<u32, History<Stock, Good, LevelPair, Action>>,
}

impl Simulation {
    pub fn new() -> Self {
        let config = Config::default();
        // TODO: add n_agents to config
        // let num_agents = 10;
        // let multi_policy = false;
        // let model = SARSAModel::new(
        //     (0..num_agents).map(|n| n.into()).collect(),
        //     Good::iter().collect::<Vec<Good>>(),
        //     LevelPair::iter().collect::<Vec<LevelPair>>(),
        //     Action::iter().collect::<Vec<Action>>(),
        //     multi_policy,
        // );
        let mut agent_hist = BTreeMap::new();
        agent_hist.insert(0, History::new());
        Simulation {
            time: 0,
            agents: vec![AgentType::Crusoe(CrusoeAgent::new(0))], // Initialize with one Crusoe agent
            config, // Default value, can be overridden
            agent_hist,
=======
    pub verbose: bool,
}

impl Default for Simulation {
    fn default() -> Self {
        Simulation {
            time: 0,
            agents: Vec::new(),
            config: Config { max_time: 100 },
            verbose: true,
        }
    }
}

impl Simulation {
    pub fn new(config: Config, verbose: bool) -> Self {
        Simulation {
            time: 0,
            agents: vec![AgentType::Crusoe(CrusoeAgent::new(1))], // Initialize with one Crusoe agent
            config,
            verbose,
>>>>>>> ce6343ae
        }
    }

    pub fn step_forward(&mut self, model: &Model) {
        // Step forward each agent.
        // Per day:
        // - Start the day
        // - Check if agent is alive
        // - Agent selects an action
        // - Agent performs the action
        // - Agent updates its stock
        // - Consume stock
        // - Update whether agent is alive
        // - Degrade the agent's stock
        // - End the day
        println!("{:#?}", self);
        for agent in self.agents.iter_mut() {
            // Check agent is alive
            if !agent.is_alive() {
                continue; // Skip dead agents
            }
            agent.step_forward(model);
            self.agent_hist
                .entry(1)
                .or_insert_with(History::new)
                .push(SAR::new(
                    agent.stock().clone(),
                    *agent.action_history().last().unwrap(),
                    *agent.reward_history().last().unwrap(),
                ))
        }
        self.after_step();
    }

    // Trade happens in here.
    pub fn after_step(&mut self) {
        // Shuffle the vector of agents.
        // for &mut agent in self.agents().shuffle() {
        // Identify the best bilateral trade for this agent.

        // Execute that trade by updating the stocks of the two agents involved.
    }

    // Run simulation
    pub fn run(&mut self) {
        while self.time < self.config.max_time {
            self.step_forward();
            if self.verbose {
                println!("Time: {}, Agents: {}", self.time, self.agents.len());
                println!("Actions:  {0:#?}", self.agents[0]);
            }
            self.time += 1;
        }
    }
}

#[cfg(test)]
mod tests {
    use super::*;

    #[test]
    fn test_simulation_initialization() {
        let sim = Simulation::new(Config { max_time: 100 }, true);
        assert_eq!(sim.time, 0);
        assert!(!sim.agents.is_empty());
        assert_eq!(sim.agents.len(), 1);
        assert_eq!(sim.config.max_time, 100);

        println!(">>>>> {:?}", sim);
    }
}<|MERGE_RESOLUTION|>--- conflicted
+++ resolved
@@ -11,17 +11,30 @@
 use std::vec::Vec;
 
 // TODO: add RL algorithm
-#[derive(Serialize, Deserialize, Debug, Default)]
+#[derive(Serialize, Deserialize, Debug)]
 pub struct Simulation {
     pub time: UInt,
     pub agents: Vec<AgentType>,
     pub config: Config,
-<<<<<<< HEAD
     pub agent_hist: BTreeMap<u32, History<Stock, Good, LevelPair, Action>>,
+    pub verbose: bool,
+}
+
+impl Default for Simulation {
+    fn default() -> Self {
+        Simulation {
+            time: 0,
+            agents: Vec::new(),
+            config: Config::default(),
+            agent_hist: BTreeMap::new(),
+            verbose: true,
+        }
+    }
 }
 
 impl Simulation {
-    pub fn new() -> Self {
+    pub fn new(config: Config, verbose: bool) -> Self {
+        // TODO: remove config here
         let config = Config::default();
         // TODO: add n_agents to config
         // let num_agents = 10;
@@ -37,32 +50,13 @@
         agent_hist.insert(0, History::new());
         Simulation {
             time: 0,
-            agents: vec![AgentType::Crusoe(CrusoeAgent::new(0))], // Initialize with one Crusoe agent
-            config, // Default value, can be overridden
+            agents: vec![AgentType::Crusoe(CrusoeAgent::new(1))], // Initialize with one Crusoe agent
+            config: Config {
+                max_time: 100,
+                ..Default::default()
+            },
             agent_hist,
-=======
-    pub verbose: bool,
-}
-
-impl Default for Simulation {
-    fn default() -> Self {
-        Simulation {
-            time: 0,
-            agents: Vec::new(),
-            config: Config { max_time: 100 },
-            verbose: true,
-        }
-    }
-}
-
-impl Simulation {
-    pub fn new(config: Config, verbose: bool) -> Self {
-        Simulation {
-            time: 0,
-            agents: vec![AgentType::Crusoe(CrusoeAgent::new(1))], // Initialize with one Crusoe agent
-            config,
             verbose,
->>>>>>> ce6343ae
         }
     }
 
@@ -107,9 +101,9 @@
     }
 
     // Run simulation
-    pub fn run(&mut self) {
+    pub fn run(&mut self, model: &mut Model) {
         while self.time < self.config.max_time {
-            self.step_forward();
+            self.step_forward(model);
             if self.verbose {
                 println!("Time: {}, Agents: {}", self.time, self.agents.len());
                 println!("Actions:  {0:#?}", self.agents[0]);
@@ -125,7 +119,13 @@
 
     #[test]
     fn test_simulation_initialization() {
-        let sim = Simulation::new(Config { max_time: 100 }, true);
+        let sim = Simulation::new(
+            Config {
+                max_time: 100,
+                ..Default::default()
+            },
+            true,
+        );
         assert_eq!(sim.time, 0);
         assert!(!sim.agents.is_empty());
         assert_eq!(sim.agents.len(), 1);
